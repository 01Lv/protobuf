// Protocol Buffers - Google's data interchange format
// Copyright 2008 Google Inc.  All rights reserved.
// https://developers.google.com/protocol-buffers/
//
// Redistribution and use in source and binary forms, with or without
// modification, are permitted provided that the following conditions are
// met:
//
//     * Redistributions of source code must retain the above copyright
// notice, this list of conditions and the following disclaimer.
//     * Redistributions in binary form must reproduce the above
// copyright notice, this list of conditions and the following disclaimer
// in the documentation and/or other materials provided with the
// distribution.
//     * Neither the name of Google Inc. nor the names of its
// contributors may be used to endorse or promote products derived from
// this software without specific prior written permission.
//
// THIS SOFTWARE IS PROVIDED BY THE COPYRIGHT HOLDERS AND CONTRIBUTORS
// "AS IS" AND ANY EXPRESS OR IMPLIED WARRANTIES, INCLUDING, BUT NOT
// LIMITED TO, THE IMPLIED WARRANTIES OF MERCHANTABILITY AND FITNESS FOR
// A PARTICULAR PURPOSE ARE DISCLAIMED. IN NO EVENT SHALL THE COPYRIGHT
// OWNER OR CONTRIBUTORS BE LIABLE FOR ANY DIRECT, INDIRECT, INCIDENTAL,
// SPECIAL, EXEMPLARY, OR CONSEQUENTIAL DAMAGES (INCLUDING, BUT NOT
// LIMITED TO, PROCUREMENT OF SUBSTITUTE GOODS OR SERVICES; LOSS OF USE,
// DATA, OR PROFITS; OR BUSINESS INTERRUPTION) HOWEVER CAUSED AND ON ANY
// THEORY OF LIABILITY, WHETHER IN CONTRACT, STRICT LIABILITY, OR TORT
// (INCLUDING NEGLIGENCE OR OTHERWISE) ARISING IN ANY WAY OUT OF THE USE
// OF THIS SOFTWARE, EVEN IF ADVISED OF THE POSSIBILITY OF SUCH DAMAGE.

#include <php.h>
#include <Zend/zend_exceptions.h>

#include "protobuf.h"
#include "builtin_descriptors.inc"

// Forward declare.
static void descriptor_init_c_instance(Descriptor* intern TSRMLS_DC);
static void descriptor_free_c(Descriptor* object TSRMLS_DC);

static void field_descriptor_init_c_instance(FieldDescriptor* intern TSRMLS_DC);
static void field_descriptor_free_c(FieldDescriptor* object TSRMLS_DC);

static void enum_descriptor_init_c_instance(EnumDescriptor* intern TSRMLS_DC);
static void enum_descriptor_free_c(EnumDescriptor* object TSRMLS_DC);

static void enum_value_descriptor_init_c_instance(
    EnumValueDescriptor *intern TSRMLS_DC);
static void enum_value_descriptor_free_c(EnumValueDescriptor *object TSRMLS_DC);

static void descriptor_pool_free_c(DescriptorPool* object TSRMLS_DC);
static void descriptor_pool_init_c_instance(DescriptorPool* pool TSRMLS_DC);

static void internal_descriptor_pool_free_c(
    InternalDescriptorPool *object TSRMLS_DC);
static void internal_descriptor_pool_init_c_instance(
    InternalDescriptorPool *pool TSRMLS_DC);

static void oneof_descriptor_free_c(Oneof* object TSRMLS_DC);
static void oneof_descriptor_init_c_instance(Oneof* pool TSRMLS_DC);

// -----------------------------------------------------------------------------
// Common Utilities
// -----------------------------------------------------------------------------

static void check_upb_status(const upb_status* status, const char* msg) {
  if (!upb_ok(status)) {
    zend_error(E_ERROR, "%s: %s\n", msg, upb_status_errmsg(status));
  }
}

// -----------------------------------------------------------------------------
// GPBType
// -----------------------------------------------------------------------------

zend_class_entry* gpb_type_type;

static zend_function_entry gpb_type_methods[] = {
  ZEND_FE_END
};

void gpb_type_init(TSRMLS_D) {
  zend_class_entry class_type;
  INIT_CLASS_ENTRY(class_type, "Google\\Protobuf\\Internal\\GPBType",
                   gpb_type_methods);
  gpb_type_type = zend_register_internal_class(&class_type TSRMLS_CC);
  zend_declare_class_constant_long(gpb_type_type, STR("DOUBLE"),  1 TSRMLS_CC);
  zend_declare_class_constant_long(gpb_type_type, STR("FLOAT"),   2 TSRMLS_CC);
  zend_declare_class_constant_long(gpb_type_type, STR("INT64"),   3 TSRMLS_CC);
  zend_declare_class_constant_long(gpb_type_type, STR("UINT64"),  4 TSRMLS_CC);
  zend_declare_class_constant_long(gpb_type_type, STR("INT32"),   5 TSRMLS_CC);
  zend_declare_class_constant_long(gpb_type_type, STR("FIXED64"), 6 TSRMLS_CC);
  zend_declare_class_constant_long(gpb_type_type, STR("FIXED32"), 7 TSRMLS_CC);
  zend_declare_class_constant_long(gpb_type_type, STR("BOOL"),    8 TSRMLS_CC);
  zend_declare_class_constant_long(gpb_type_type, STR("STRING"),  9 TSRMLS_CC);
  zend_declare_class_constant_long(gpb_type_type, STR("GROUP"),   10 TSRMLS_CC);
  zend_declare_class_constant_long(gpb_type_type, STR("MESSAGE"), 11 TSRMLS_CC);
  zend_declare_class_constant_long(gpb_type_type, STR("BYTES"),   12 TSRMLS_CC);
  zend_declare_class_constant_long(gpb_type_type, STR("UINT32"),  13 TSRMLS_CC);
  zend_declare_class_constant_long(gpb_type_type, STR("ENUM"),    14 TSRMLS_CC);
  zend_declare_class_constant_long(gpb_type_type, STR("SFIXED32"),
                                   15 TSRMLS_CC);
  zend_declare_class_constant_long(gpb_type_type, STR("SFIXED64"),
                                   16 TSRMLS_CC);
  zend_declare_class_constant_long(gpb_type_type, STR("SINT32"), 17 TSRMLS_CC);
  zend_declare_class_constant_long(gpb_type_type, STR("SINT64"), 18 TSRMLS_CC);
}

// -----------------------------------------------------------------------------
// Descriptor
// -----------------------------------------------------------------------------

static zend_function_entry descriptor_methods[] = {
  PHP_ME(Descriptor, getClass, NULL, ZEND_ACC_PUBLIC)
  PHP_ME(Descriptor, getFullName, NULL, ZEND_ACC_PUBLIC)
  PHP_ME(Descriptor, getField, NULL, ZEND_ACC_PUBLIC)
  PHP_ME(Descriptor, getFieldCount, NULL, ZEND_ACC_PUBLIC)
  PHP_ME(Descriptor, getOneofDecl, NULL, ZEND_ACC_PUBLIC)
  PHP_ME(Descriptor, getOneofDeclCount, NULL, ZEND_ACC_PUBLIC)
  ZEND_FE_END
};

DEFINE_CLASS(Descriptor, descriptor, "Google\\Protobuf\\Descriptor");

static void descriptor_free_c(Descriptor *self TSRMLS_DC) {
}

static void descriptor_init_c_instance(Descriptor *desc TSRMLS_DC) {
  desc->intern = NULL;
}

PHP_METHOD(Descriptor, getClass) {
  Descriptor* desc = UNBOX(Descriptor, getThis());
  DescriptorInternal* intern = desc->intern;
#if PHP_MAJOR_VERSION < 7
  const char* classname = intern->klass->name;
#else
  const char* classname = ZSTR_VAL(intern->klass->name);
#endif
  PHP_PROTO_RETVAL_STRINGL(classname, strlen(classname), 1);
}

PHP_METHOD(Descriptor, getFullName) {
  Descriptor* desc = UNBOX(Descriptor, getThis());
  DescriptorInternal* intern = desc->intern;
  const char* fullname = upb_msgdef_fullname(intern->msgdef);
  PHP_PROTO_RETVAL_STRINGL(fullname, strlen(fullname), 1);
}

PHP_METHOD(Descriptor, getField) {
  long index;
  if (zend_parse_parameters(ZEND_NUM_ARGS() TSRMLS_CC, "l", &index) ==
      FAILURE) {
    zend_error(E_USER_ERROR, "Expect integer for index.\n");
    return;
  }

  Descriptor* desc = UNBOX(Descriptor, getThis());
  DescriptorInternal* intern = desc->intern;
  int field_num = upb_msgdef_numfields(intern->msgdef);
  if (index < 0 || index >= field_num) {
    zend_error(E_USER_ERROR, "Cannot get element at %ld.\n", index);
    return;
  }

  upb_msg_field_iter iter;
  int i;
  for(upb_msg_field_begin(&iter, intern->msgdef), i = 0;
      !upb_msg_field_done(&iter) && i < index;
      upb_msg_field_next(&iter), i++);
  const upb_fielddef *field = upb_msg_iter_field(&iter);

  PHP_PROTO_HASHTABLE_VALUE field_hashtable_value = get_def_obj(field);
  if (field_hashtable_value == NULL) {
#if PHP_MAJOR_VERSION < 7
    MAKE_STD_ZVAL(field_hashtable_value);
    ZVAL_OBJ(field_hashtable_value, field_descriptor_type->create_object(
                                        field_descriptor_type TSRMLS_CC));
    Z_DELREF_P(field_hashtable_value);
#else
    field_hashtable_value =
        field_descriptor_type->create_object(field_descriptor_type TSRMLS_CC);
    GC_DELREF(field_hashtable_value);
#endif
    FieldDescriptor *field_php =
        UNBOX_HASHTABLE_VALUE(FieldDescriptor, field_hashtable_value);
    field_php->fielddef = field;
    add_def_obj(field, field_hashtable_value);
  }

#if PHP_MAJOR_VERSION < 7
  RETURN_ZVAL(field_hashtable_value, 1, 0);
#else
  GC_ADDREF(field_hashtable_value);
  RETURN_OBJ(field_hashtable_value);
#endif
}

PHP_METHOD(Descriptor, getFieldCount) {
  Descriptor* desc = UNBOX(Descriptor, getThis());
  DescriptorInternal* intern = desc->intern;
  RETURN_LONG(upb_msgdef_numfields(intern->msgdef));
}

PHP_METHOD(Descriptor, getOneofDecl) {
  long index;
  if (zend_parse_parameters(ZEND_NUM_ARGS() TSRMLS_CC, "l", &index) ==
      FAILURE) {
    zend_error(E_USER_ERROR, "Expect integer for index.\n");
    return;
  }

  Descriptor* desc = UNBOX(Descriptor, getThis());
  DescriptorInternal* intern = desc->intern;
  int field_num = upb_msgdef_numoneofs(intern->msgdef);
  if (index < 0 || index >= field_num) {
    zend_error(E_USER_ERROR, "Cannot get element at %ld.\n", index);
    return;
  }

  upb_msg_oneof_iter iter;
  int i;
  for(upb_msg_oneof_begin(&iter, intern->msgdef), i = 0;
      !upb_msg_oneof_done(&iter) && i < index;
      upb_msg_oneof_next(&iter), i++);
  const upb_oneofdef *oneof = upb_msg_iter_oneof(&iter);

  ZVAL_OBJ(return_value, oneof_descriptor_type->create_object(
                             oneof_descriptor_type TSRMLS_CC));
  Oneof *oneof_php = UNBOX(Oneof, return_value);
  oneof_php->oneofdef = oneof;
}

PHP_METHOD(Descriptor, getOneofDeclCount) {
  Descriptor* desc = UNBOX(Descriptor, getThis());
  DescriptorInternal* intern = desc->intern;
  RETURN_LONG(upb_msgdef_numoneofs(intern->msgdef));
}

// -----------------------------------------------------------------------------
// EnumDescriptor
// -----------------------------------------------------------------------------

static zend_function_entry enum_descriptor_methods[] = {
  PHP_ME(EnumDescriptor, getValue, NULL, ZEND_ACC_PUBLIC)
  PHP_ME(EnumDescriptor, getValueCount, NULL, ZEND_ACC_PUBLIC)
  ZEND_FE_END
};

DEFINE_CLASS(EnumDescriptor, enum_descriptor,
             "Google\\Protobuf\\EnumDescriptor");

static void enum_descriptor_free_c(EnumDescriptor *self TSRMLS_DC) {
}

static void enum_descriptor_init_c_instance(EnumDescriptor *self TSRMLS_DC) {
  self->intern = NULL;
}

PHP_METHOD(EnumDescriptor, getValue) {
  long index;
  if (zend_parse_parameters(ZEND_NUM_ARGS() TSRMLS_CC, "l", &index) ==
      FAILURE) {
    zend_error(E_USER_ERROR, "Expect integer for index.\n");
    return;
  }

  EnumDescriptor *desc = UNBOX(EnumDescriptor, getThis());
  EnumDescriptorInternal *intern = desc->intern;
  int field_num = upb_enumdef_numvals(intern->enumdef);
  if (index < 0 || index >= field_num) {
    zend_error(E_USER_ERROR, "Cannot get element at %ld.\n", index);
    return;
  }

  upb_enum_iter iter;
  int i;
  for(upb_enum_begin(&iter, intern->enumdef), i = 0;
      !upb_enum_done(&iter) && i < index;
      upb_enum_next(&iter), i++);

  ZVAL_OBJ(return_value, enum_value_descriptor_type->create_object(
                             enum_value_descriptor_type TSRMLS_CC));
  EnumValueDescriptor *enum_value_php =
      UNBOX(EnumValueDescriptor, return_value);
  enum_value_php->name = upb_enum_iter_name(&iter);
  enum_value_php->number = upb_enum_iter_number(&iter);
}

PHP_METHOD(EnumDescriptor, getValueCount) {
  EnumDescriptor *desc = UNBOX(EnumDescriptor, getThis());
  EnumDescriptorInternal *intern = desc->intern;
  RETURN_LONG(upb_enumdef_numvals(intern->enumdef));
}

// -----------------------------------------------------------------------------
// EnumValueDescriptor
// -----------------------------------------------------------------------------

static zend_function_entry enum_value_descriptor_methods[] = {
  PHP_ME(EnumValueDescriptor, getName, NULL, ZEND_ACC_PUBLIC)
  PHP_ME(EnumValueDescriptor, getNumber, NULL, ZEND_ACC_PUBLIC)
  ZEND_FE_END
};

DEFINE_CLASS(EnumValueDescriptor, enum_value_descriptor,
             "Google\\Protobuf\\EnumValueDescriptor");

static void enum_value_descriptor_free_c(EnumValueDescriptor *self TSRMLS_DC) {
}

static void enum_value_descriptor_init_c_instance(EnumValueDescriptor *self TSRMLS_DC) {
  self->name = NULL;
  self->number = 0;
}

PHP_METHOD(EnumValueDescriptor, getName) {
  EnumValueDescriptor *intern = UNBOX(EnumValueDescriptor, getThis());
  PHP_PROTO_RETVAL_STRINGL(intern->name, strlen(intern->name), 1);
}

PHP_METHOD(EnumValueDescriptor, getNumber) {
  EnumValueDescriptor *intern = UNBOX(EnumValueDescriptor, getThis());
  RETURN_LONG(intern->number);
}

// -----------------------------------------------------------------------------
// FieldDescriptor
// -----------------------------------------------------------------------------

static zend_function_entry field_descriptor_methods[] = {
  PHP_ME(FieldDescriptor, getName,   NULL, ZEND_ACC_PUBLIC)
  PHP_ME(FieldDescriptor, getNumber, NULL, ZEND_ACC_PUBLIC)
  PHP_ME(FieldDescriptor, getLabel,  NULL, ZEND_ACC_PUBLIC)
  PHP_ME(FieldDescriptor, getType,   NULL, ZEND_ACC_PUBLIC)
  PHP_ME(FieldDescriptor, isMap,     NULL, ZEND_ACC_PUBLIC)
  PHP_ME(FieldDescriptor, getEnumType, NULL, ZEND_ACC_PUBLIC)
  PHP_ME(FieldDescriptor, getMessageType, NULL, ZEND_ACC_PUBLIC)
  ZEND_FE_END
};

DEFINE_CLASS(FieldDescriptor, field_descriptor,
             "Google\\Protobuf\\FieldDescriptor");

static void field_descriptor_free_c(FieldDescriptor *self TSRMLS_DC) {
}

static void field_descriptor_init_c_instance(FieldDescriptor *self TSRMLS_DC) {
  self->fielddef = NULL;
}

upb_fieldtype_t to_fieldtype(upb_descriptortype_t type) {
  switch (type) {
#define CASE(descriptor_type, type)           \
  case UPB_DESCRIPTOR_TYPE_##descriptor_type: \
    return UPB_TYPE_##type;

  CASE(FLOAT,    FLOAT);
  CASE(DOUBLE,   DOUBLE);
  CASE(BOOL,     BOOL);
  CASE(STRING,   STRING);
  CASE(BYTES,    BYTES);
  CASE(MESSAGE,  MESSAGE);
  CASE(GROUP,    MESSAGE);
  CASE(ENUM,     ENUM);
  CASE(INT32,    INT32);
  CASE(INT64,    INT64);
  CASE(UINT32,   UINT32);
  CASE(UINT64,   UINT64);
  CASE(SINT32,   INT32);
  CASE(SINT64,   INT64);
  CASE(FIXED32,  UINT32);
  CASE(FIXED64,  UINT64);
  CASE(SFIXED32, INT32);
  CASE(SFIXED64, INT64);

#undef CONVERT

  }

  zend_error(E_ERROR, "Unknown field type.");
  return 0;
}

PHP_METHOD(FieldDescriptor, getName) {
  FieldDescriptor *intern = UNBOX(FieldDescriptor, getThis());
  const char* name = upb_fielddef_name(intern->fielddef);
  PHP_PROTO_RETVAL_STRINGL(name, strlen(name), 1);
}

PHP_METHOD(FieldDescriptor, getNumber) {
  FieldDescriptor *intern = UNBOX(FieldDescriptor, getThis());
  RETURN_LONG(upb_fielddef_number(intern->fielddef));
}

PHP_METHOD(FieldDescriptor, getLabel) {
  FieldDescriptor *intern = UNBOX(FieldDescriptor, getThis());
  RETURN_LONG(upb_fielddef_label(intern->fielddef));
}

PHP_METHOD(FieldDescriptor, getType) {
  FieldDescriptor *intern = UNBOX(FieldDescriptor, getThis());
  RETURN_LONG(upb_fielddef_descriptortype(intern->fielddef));
}

PHP_METHOD(FieldDescriptor, isMap) {
  FieldDescriptor *intern = UNBOX(FieldDescriptor, getThis());
  RETURN_BOOL(upb_fielddef_ismap(intern->fielddef));
}

PHP_METHOD(FieldDescriptor, getEnumType) {
  FieldDescriptor *intern = UNBOX(FieldDescriptor, getThis());
  if (upb_fielddef_type(intern->fielddef) != UPB_TYPE_ENUM) {
    zend_throw_exception_ex(NULL, 0 TSRMLS_CC,
                            "Cannot get enum type for non-enum field '%s'",
                            upb_fielddef_name(intern->fielddef));
    return;
  }
  const upb_enumdef *enumdef = upb_fielddef_enumsubdef(intern->fielddef);
  PHP_PROTO_HASHTABLE_VALUE desc_php = get_def_obj(enumdef);

  if (desc_php == NULL) {
    EnumDescriptorInternal* intern = get_enumdef_enumdesc(enumdef);
<<<<<<< HEAD

#if PHP_MAJOR_VERSION < 7
    MAKE_STD_ZVAL(desc_php);
    ZVAL_OBJ(desc_php, enum_descriptor_type->create_object(
                                        enum_descriptor_type TSRMLS_CC));
    Z_DELREF_P(desc_php);
#else
    desc_php =
        enum_descriptor_type->create_object(enum_descriptor_type TSRMLS_CC);
    GC_DELREF(desc_php);
#endif
    EnumDescriptor* desc = UNBOX_HASHTABLE_VALUE(EnumDescriptor, desc_php);
    desc->intern = intern;
    add_def_obj(enumdef, desc_php);
    add_ce_obj(intern->klass, desc_php);
  }

#if PHP_MAJOR_VERSION < 7
  RETURN_ZVAL(desc_php, 1, 0);
#else
=======

#if PHP_MAJOR_VERSION < 7
    MAKE_STD_ZVAL(desc_php);
    ZVAL_OBJ(desc_php, enum_descriptor_type->create_object(
                                        enum_descriptor_type TSRMLS_CC));
    Z_DELREF_P(desc_php);
#else
    desc_php =
        enum_descriptor_type->create_object(enum_descriptor_type TSRMLS_CC);
    GC_DELREF(desc_php);
#endif
    EnumDescriptor* desc = UNBOX_HASHTABLE_VALUE(EnumDescriptor, desc_php);
    desc->intern = intern;
    add_def_obj(enumdef, desc_php);
    add_ce_obj(intern->klass, desc_php);
  }

#if PHP_MAJOR_VERSION < 7
  RETURN_ZVAL(desc_php, 1, 0);
#else
>>>>>>> 63cfdafa
  GC_ADDREF(desc_php);
  RETURN_OBJ(desc_php);
#endif
}

PHP_METHOD(FieldDescriptor, getMessageType) {
  FieldDescriptor *intern = UNBOX(FieldDescriptor, getThis());
  if (upb_fielddef_type(intern->fielddef) != UPB_TYPE_MESSAGE) {
    zend_throw_exception_ex(
        NULL, 0 TSRMLS_CC, "Cannot get message type for non-message field '%s'",
        upb_fielddef_name(intern->fielddef));
    return;
  }
  const upb_msgdef *msgdef = upb_fielddef_msgsubdef(intern->fielddef);
  PHP_PROTO_HASHTABLE_VALUE desc_php = get_def_obj(msgdef);

  if (desc_php == NULL) {
    DescriptorInternal* intern = get_msgdef_desc(msgdef);
<<<<<<< HEAD

#if PHP_MAJOR_VERSION < 7
    MAKE_STD_ZVAL(desc_php);
    ZVAL_OBJ(desc_php, descriptor_type->create_object(
                                   descriptor_type TSRMLS_CC));
    Z_DELREF_P(desc_php);
#else
    desc_php =
        descriptor_type->create_object(descriptor_type TSRMLS_CC);
    GC_DELREF(desc_php);
#endif
    Descriptor* desc = UNBOX_HASHTABLE_VALUE(Descriptor, desc_php);
    desc->intern = intern;
    add_def_obj(msgdef, desc_php);
    add_ce_obj(intern->klass, desc_php);
  }

#if PHP_MAJOR_VERSION < 7
  RETURN_ZVAL(desc_php, 1, 0);
#else
=======

#if PHP_MAJOR_VERSION < 7
    MAKE_STD_ZVAL(desc_php);
    ZVAL_OBJ(desc_php, descriptor_type->create_object(
                                   descriptor_type TSRMLS_CC));
    Z_DELREF_P(desc_php);
#else
    desc_php =
        descriptor_type->create_object(descriptor_type TSRMLS_CC);
    GC_DELREF(desc_php);
#endif
    Descriptor* desc = UNBOX_HASHTABLE_VALUE(Descriptor, desc_php);
    desc->intern = intern;
    add_def_obj(msgdef, desc_php);
    add_ce_obj(intern->klass, desc_php);
  }

#if PHP_MAJOR_VERSION < 7
  RETURN_ZVAL(desc_php, 1, 0);
#else
>>>>>>> 63cfdafa
  GC_ADDREF(desc_php);
  RETURN_OBJ(desc_php);
#endif
}

// -----------------------------------------------------------------------------
// Oneof
// -----------------------------------------------------------------------------

static zend_function_entry oneof_descriptor_methods[] = {
  PHP_ME(Oneof, getName,  NULL, ZEND_ACC_PUBLIC)
  PHP_ME(Oneof, getField, NULL, ZEND_ACC_PUBLIC)
  PHP_ME(Oneof, getFieldCount, NULL, ZEND_ACC_PUBLIC)
  ZEND_FE_END
};

DEFINE_CLASS(Oneof, oneof_descriptor,
             "Google\\Protobuf\\OneofDescriptor");

static void oneof_descriptor_free_c(Oneof *self TSRMLS_DC) {
}

static void oneof_descriptor_init_c_instance(Oneof *self TSRMLS_DC) {
  self->oneofdef = NULL;
}

PHP_METHOD(Oneof, getName) {
  Oneof *intern = UNBOX(Oneof, getThis());
  const char *name = upb_oneofdef_name(intern->oneofdef);
  PHP_PROTO_RETVAL_STRINGL(name, strlen(name), 1);
}

PHP_METHOD(Oneof, getField) {
  long index;
  if (zend_parse_parameters(ZEND_NUM_ARGS() TSRMLS_CC, "l", &index) ==
      FAILURE) {
    zend_error(E_USER_ERROR, "Expect integer for index.\n");
    return;
  }

  Oneof *intern = UNBOX(Oneof, getThis());
  int field_num = upb_oneofdef_numfields(intern->oneofdef);
  if (index < 0 || index >= field_num) {
    zend_error(E_USER_ERROR, "Cannot get element at %ld.\n", index);
    return;
  }

  upb_oneof_iter iter;
  int i;
  for(upb_oneof_begin(&iter, intern->oneofdef), i = 0;
      !upb_oneof_done(&iter) && i < index;
      upb_oneof_next(&iter), i++);
  const upb_fielddef *field = upb_oneof_iter_field(&iter);

  PHP_PROTO_HASHTABLE_VALUE field_hashtable_value = get_def_obj(field);
  if (field_hashtable_value == NULL) {
#if PHP_MAJOR_VERSION < 7
    MAKE_STD_ZVAL(field_hashtable_value);
    ZVAL_OBJ(field_hashtable_value, field_descriptor_type->create_object(
                                        field_descriptor_type TSRMLS_CC));
#else
    field_hashtable_value =
        field_descriptor_type->create_object(field_descriptor_type TSRMLS_CC);
#endif
    FieldDescriptor *field_php =
        UNBOX_HASHTABLE_VALUE(FieldDescriptor, field_hashtable_value);
    field_php->fielddef = field;
    add_def_obj(field, field_hashtable_value);
  }

#if PHP_MAJOR_VERSION < 7
  RETURN_ZVAL(field_hashtable_value, 1, 0);
#else
  GC_ADDREF(field_hashtable_value);
  RETURN_OBJ(field_hashtable_value);
#endif
}

PHP_METHOD(Oneof, getFieldCount) {
  Oneof *intern = UNBOX(Oneof, getThis());
  RETURN_LONG(upb_oneofdef_numfields(intern->oneofdef));
}

// -----------------------------------------------------------------------------
// DescriptorPool
// -----------------------------------------------------------------------------

static zend_function_entry descriptor_pool_methods[] = {
  PHP_ME(DescriptorPool, getGeneratedPool, NULL,
         ZEND_ACC_PUBLIC|ZEND_ACC_STATIC)
  PHP_ME(DescriptorPool, getDescriptorByClassName, NULL, ZEND_ACC_PUBLIC)
  PHP_ME(DescriptorPool, getEnumDescriptorByClassName, NULL, ZEND_ACC_PUBLIC)
  ZEND_FE_END
};

static zend_function_entry internal_descriptor_pool_methods[] = {
  PHP_ME(InternalDescriptorPool, getGeneratedPool, NULL,
         ZEND_ACC_PUBLIC|ZEND_ACC_STATIC)
  PHP_ME(InternalDescriptorPool, internalAddGeneratedFile, NULL, ZEND_ACC_PUBLIC)
  ZEND_FE_END
};

DEFINE_CLASS(DescriptorPool, descriptor_pool,
             "Google\\Protobuf\\DescriptorPool");
DEFINE_CLASS(InternalDescriptorPool, internal_descriptor_pool,
             "Google\\Protobuf\\Internal\\DescriptorPool");

// wrapper of generated pool
#if PHP_MAJOR_VERSION < 7
zval* generated_pool_php;
zval* internal_generated_pool_php;
#else
zend_object *generated_pool_php;
zend_object *internal_generated_pool_php;
#endif
InternalDescriptorPoolImpl *generated_pool;
InternalDescriptorPoolImpl generated_pool_impl;  // The actual generated pool

void init_generated_pool_once(TSRMLS_D) {
  if (generated_pool == NULL) {
#if PHP_MAJOR_VERSION < 7
    MAKE_STD_ZVAL(generated_pool_php);
    MAKE_STD_ZVAL(internal_generated_pool_php);
    ZVAL_OBJ(internal_generated_pool_php,
             internal_descriptor_pool_type->create_object(
                 internal_descriptor_pool_type TSRMLS_CC));
    ZVAL_OBJ(generated_pool_php, descriptor_pool_type->create_object(
                                     descriptor_pool_type TSRMLS_CC));
#else
    internal_generated_pool_php = internal_descriptor_pool_type->create_object(
        internal_descriptor_pool_type TSRMLS_CC);
    generated_pool_php =
        descriptor_pool_type->create_object(descriptor_pool_type TSRMLS_CC);
#endif
    generated_pool = &generated_pool_impl;
  }
}

static void internal_descriptor_pool_init_c_instance(
    InternalDescriptorPool *pool TSRMLS_DC) {
  pool->intern = &generated_pool_impl;
}

static void internal_descriptor_pool_free_c(
    InternalDescriptorPool *pool TSRMLS_DC) {
}

void internal_descriptor_pool_impl_init(
    InternalDescriptorPoolImpl *pool TSRMLS_DC) {
  pool->symtab = upb_symtab_new();
  pool->fill_handler_cache =
      upb_handlercache_new(add_handlers_for_message, NULL);
  pool->pb_serialize_handler_cache = upb_pb_encoder_newcache();
  pool->json_serialize_handler_cache = upb_json_printer_newcache(false);
  pool->json_serialize_handler_preserve_cache = upb_json_printer_newcache(true);
  pool->fill_method_cache = upb_pbcodecache_new(pool->fill_handler_cache);
  pool->json_fill_method_cache = upb_json_codecache_new();
}

void internal_descriptor_pool_impl_destroy(
    InternalDescriptorPoolImpl *pool TSRMLS_DC) {
  upb_symtab_free(pool->symtab);
  upb_handlercache_free(pool->fill_handler_cache);
  upb_handlercache_free(pool->pb_serialize_handler_cache);
  upb_handlercache_free(pool->json_serialize_handler_cache);
  upb_handlercache_free(pool->json_serialize_handler_preserve_cache);
  upb_pbcodecache_free(pool->fill_method_cache);
  upb_json_codecache_free(pool->json_fill_method_cache);
}

static void descriptor_pool_init_c_instance(DescriptorPool *pool TSRMLS_DC) {
  assert(generated_pool != NULL);
  pool->intern = generated_pool;
}

static void descriptor_pool_free_c(DescriptorPool *pool TSRMLS_DC) {
}

PHP_METHOD(DescriptorPool, getGeneratedPool) {
  init_generated_pool_once(TSRMLS_C);
#if PHP_MAJOR_VERSION < 7
  RETURN_ZVAL(generated_pool_php, 1, 0);
#else
  GC_ADDREF(generated_pool_php);
  RETURN_OBJ(generated_pool_php);
#endif
}

PHP_METHOD(InternalDescriptorPool, getGeneratedPool) {
  init_generated_pool_once(TSRMLS_C);
#if PHP_MAJOR_VERSION < 7
  RETURN_ZVAL(internal_generated_pool_php, 1, 0);
#else
  GC_ADDREF(internal_generated_pool_php);
  RETURN_OBJ(internal_generated_pool_php);
#endif
}

static bool is_reserved(const char *segment, int length) {
  bool result;
  char* lower = ALLOC_N(char, length + 1);
  memset(lower, 0, length + 1);
  memcpy(lower, segment, length);
  int i = 0;
  while(lower[i]) {
    lower[i] = (char)tolower(lower[i]);
    i++;
  }
  lower[length] = 0;
  result = is_reserved_name(lower);
  FREE(lower);
  return result;
}

static void fill_prefix(const char *segment, int length,
                        const char *prefix_given,
                        const char *package_name,
                        stringsink *classname) {
  if (prefix_given != NULL && strcmp(prefix_given, "") != 0) {
    stringsink_string(classname, NULL, prefix_given,
                      strlen(prefix_given), NULL);
  } else {
    if (is_reserved(segment, length)) {
      if (package_name != NULL &&
          strcmp("google.protobuf", package_name) == 0) {
        stringsink_string(classname, NULL, "GPB", 3, NULL);
      } else {
        stringsink_string(classname, NULL, "PB", 2, NULL);
      }
    }
  }
}

static void fill_segment(const char *segment, int length,
                         stringsink *classname, bool use_camel) {
  if (use_camel && (segment[0] < 'A' || segment[0] > 'Z')) {
    char first = segment[0] + ('A' - 'a');
    stringsink_string(classname, NULL, &first, 1, NULL);
    stringsink_string(classname, NULL, segment + 1, length - 1, NULL);
  } else {
    stringsink_string(classname, NULL, segment, length, NULL);
  }
}

static void fill_namespace(const char *package, const char *php_namespace,
                           stringsink *classname) {
  if (php_namespace != NULL) {
    if (strlen(php_namespace) != 0) {
      stringsink_string(classname, NULL, php_namespace, strlen(php_namespace),
                        NULL);
      stringsink_string(classname, NULL, "\\", 1, NULL);
    }
  } else if (package != NULL) {
    int i = 0, j = 0;
    size_t package_len = strlen(package);
    while (i < package_len) {
      j = i;
      while (j < package_len && package[j] != '.') {
        j++;
      }
      fill_prefix(package + i, j - i, "", package, classname);
      fill_segment(package + i, j - i, classname, true);
      stringsink_string(classname, NULL, "\\", 1, NULL);
      i = j + 1;
    }
  }
}

static void fill_classname(const char *fullname,
                           const char *package,
                           const char *prefix,
                           stringsink *classname,
                           bool use_nested_submsg) {
  int classname_start = 0;
  if (package != NULL) {
    size_t package_len = strlen(package);
    classname_start = package_len == 0 ? 0 : package_len + 1;
  }
  size_t fullname_len = strlen(fullname);
  bool is_first_segment = true;

  int i = classname_start, j;
  while (i < fullname_len) {
    j = i;
    while (j < fullname_len && fullname[j] != '.') {
      j++;
    }
    if (use_nested_submsg || (is_first_segment && j == fullname_len)) {
      fill_prefix(fullname + i, j - i, prefix, package, classname);
    }
    is_first_segment = false;
    fill_segment(fullname + i, j - i, classname, false);
    if (j != fullname_len) {
      if (use_nested_submsg) {
        stringsink_string(classname, NULL, "\\", 1, NULL);
      } else {
        stringsink_string(classname, NULL, "_", 1, NULL);
      }
    }
    i = j + 1;
  }
}

static void fill_classname_for_desc(void *desc, bool is_enum) {
  const upb_filedef *file;
  const char *fullname;
  bool use_nested_submsg;

  if (is_enum) {
    EnumDescriptorInternal* enumdesc = desc;
    file = upb_enumdef_file(enumdesc->enumdef);
    fullname = upb_enumdef_fullname(enumdesc->enumdef);
    use_nested_submsg = enumdesc->use_nested_submsg;
  } else {
    DescriptorInternal* msgdesc = desc;
    file = upb_msgdef_file(msgdesc->msgdef);
    fullname = upb_msgdef_fullname(msgdesc->msgdef);
    use_nested_submsg = msgdesc->use_nested_submsg;
  }

  // Prepend '.' to package name to make it absolute. In the 5 additional
  // bytes allocated, one for '.', one for trailing 0, and 3 for 'GPB' if
  // given message is google.protobuf.Empty.
  const char *package = upb_filedef_package(file);
  const char *php_namespace = upb_filedef_phpnamespace(file);
  const char *prefix = upb_filedef_phpprefix(file);
<<<<<<< HEAD
  size_t classname_len =
      classname_len_max(fullname, package, php_namespace, prefix);
  char* after_package;
=======
>>>>>>> 63cfdafa
  stringsink namesink;
  stringsink_init(&namesink);

  fill_namespace(package, php_namespace, &namesink);
  fill_classname(fullname, package, prefix, &namesink, use_nested_submsg);
  stringsink_string(&namesink, NULL, "\0", 1, NULL);

  if (is_enum) {
    EnumDescriptorInternal* enumdesc = desc;
    enumdesc->classname = strdup(namesink.ptr);
  } else {
    DescriptorInternal* msgdesc = desc;
    msgdesc->classname = strdup(namesink.ptr);
  }

  stringsink_uninit(&namesink);
}

void register_class(void *desc, bool is_enum TSRMLS_DC) {
  const char *classname;
  const char *fullname;
  zend_class_entry* ret;

  if (is_enum) {
    EnumDescriptorInternal* enumdesc = desc;
    if (enumdesc->klass) {
      return;
    }
    classname = enumdesc->classname;
    fullname = upb_enumdef_fullname(enumdesc->enumdef);
  } else {
    DescriptorInternal* msgdesc = desc;
    if (msgdesc->klass) {
      return;
    }
    if (!msgdesc->classname) {
      return;
    }
    classname = msgdesc->classname;
    fullname = upb_msgdef_fullname(msgdesc->msgdef);
  }

  PHP_PROTO_CE_DECLARE pce;
  if (php_proto_zend_lookup_class(classname, strlen(classname), &pce) ==
      FAILURE) {
    zend_error(
        E_ERROR,
        "Generated message class %s hasn't been defined (%s)",
<<<<<<< HEAD
        classname);
=======
        classname, fullname);
>>>>>>> 63cfdafa
    return;
  }
  ret = PHP_PROTO_CE_UNREF(pce);
  if (is_enum) {
    EnumDescriptorInternal* enumdesc = desc;
    add_ce_enumdesc(ret, desc);
    enumdesc->klass = ret;
  } else {
    DescriptorInternal* msgdesc = desc;
    add_ce_desc(ret, desc);
    msgdesc->klass = ret;
    // Map entries don't have existing php class.
    if (!upb_msgdef_mapentry(msgdesc->msgdef)) {
      if (msgdesc->layout == NULL) {
        MessageLayout* layout = create_layout(msgdesc->msgdef);
        msgdesc->layout = layout;
      }
    }
  }
}

bool depends_on_descriptor(const google_protobuf_FileDescriptorProto* file) {
  const upb_strview *deps;
  upb_strview name = upb_strview_makez("google/protobuf/descriptor.proto");
  size_t i, n;

  deps = google_protobuf_FileDescriptorProto_dependency(file, &n);
  for (i = 0; i < n; i++) {
    if (upb_strview_eql(deps[i], name)) {
      return true;
    }
  }

  return false;
}

const upb_filedef *parse_and_add_descriptor(const char *data,
                                            PHP_PROTO_SIZE data_len,
                                            InternalDescriptorPoolImpl *pool,
                                            upb_arena *arena) {
  size_t n;
  google_protobuf_FileDescriptorSet *set;
  const google_protobuf_FileDescriptorProto* const* files;
  const upb_filedef* file;
  upb_status status;

  set = google_protobuf_FileDescriptorSet_parse(
      data, data_len, arena);

  if (!set) {
    zend_error(E_ERROR, "Failed to parse binary descriptor\n");
    return NULL;
  }

  files = google_protobuf_FileDescriptorSet_file(set, &n);

  if (n != 1) {
    zend_error(E_ERROR, "Serialized descriptors should have exactly one file");
    return NULL;
  }

  // Check whether file has already been added.
  upb_strview name = google_protobuf_FileDescriptorProto_name(files[0]);
  // TODO(teboring): Needs another look up method which takes data and length.
  file = upb_symtab_lookupfile2(pool->symtab, name.data, name.size);
  if (file != NULL) {
    return NULL;
  }

  // The PHP code generator currently special-cases descriptor.proto.  It
  // doesn't add it as a dependency even if the proto file actually does
  // depend on it.
  if (depends_on_descriptor(files[0]) &&
      upb_symtab_lookupfile(pool->symtab, "google/protobuf/descriptor.proto") ==
          NULL) {
    if (!parse_and_add_descriptor((char *)descriptor_proto,
                                  descriptor_proto_len, pool, arena)) {
      return NULL;
    }
  }

  upb_status_clear(&status);
  file = upb_symtab_addfile(pool->symtab, files[0], &status);
  check_upb_status(&status, "Unable to load descriptor");
  return file;
}

void internal_add_generated_file(const char *data, PHP_PROTO_SIZE data_len,
                                 InternalDescriptorPoolImpl *pool,
                                 bool use_nested_submsg TSRMLS_DC) {
  int i;
  upb_arena *arena;
  const upb_filedef* file;

  arena = upb_arena_new();
  file = parse_and_add_descriptor(data, data_len, pool, arena);
  upb_arena_free(arena);
  if (!file) return;

  // For each enum/message, we need its PHP class, upb descriptor and its PHP
  // wrapper. These information are needed later for encoding, decoding and type
  // checking. However, sometimes we just have one of them. In order to find
  // them quickly, here, we store the mapping for them.

  for (i = 0; i < upb_filedef_msgcount(file); i++) {
    const upb_msgdef *msgdef = upb_filedef_msg(file, i);
    CREATE_HASHTABLE_VALUE(desc, desc_php, Descriptor, descriptor_type);
    desc->intern = SYS_MALLOC(DescriptorInternal);
    desc->intern->msgdef = msgdef;
    desc->intern->pool = pool;
    desc->intern->layout = NULL;
    desc->intern->klass = NULL;
    desc->intern->use_nested_submsg = use_nested_submsg;
    desc->intern->classname = NULL;

    add_def_obj(desc->intern->msgdef, desc_php);
    add_msgdef_desc(desc->intern->msgdef, desc->intern);

    // Unlike other messages, MapEntry is shared by all map fields and doesn't
    // have generated PHP class.
    if (upb_msgdef_mapentry(msgdef)) {
      continue;
    }

    fill_classname_for_desc(desc->intern, false);
    add_class_desc(desc->intern->classname, desc->intern);
    add_proto_desc(upb_msgdef_fullname(desc->intern->msgdef), desc->intern);
  }

  for (i = 0; i < upb_filedef_enumcount(file); i++) {
    const upb_enumdef *enumdef = upb_filedef_enum(file, i);
    CREATE_HASHTABLE_VALUE(desc, desc_php, EnumDescriptor, enum_descriptor_type);
    desc->intern = SYS_MALLOC(EnumDescriptorInternal);
    desc->intern->enumdef = enumdef;
    desc->intern->klass = NULL;
    desc->intern->use_nested_submsg = use_nested_submsg;
    desc->intern->classname = NULL;

    add_def_obj(desc->intern->enumdef, desc_php);
    add_enumdef_enumdesc(desc->intern->enumdef, desc->intern);
    fill_classname_for_desc(desc->intern, true);
    add_class_enumdesc(desc->intern->classname, desc->intern);
  }
}

PHP_METHOD(InternalDescriptorPool, internalAddGeneratedFile) {
  char *data = NULL;
  PHP_PROTO_SIZE data_len;
  zend_bool use_nested_submsg = false;

  if (zend_parse_parameters(ZEND_NUM_ARGS() TSRMLS_CC, "s|b",
                            &data, &data_len, &use_nested_submsg) ==
      FAILURE) {
    return;
  }

  InternalDescriptorPool *pool = UNBOX(InternalDescriptorPool, getThis());
  internal_add_generated_file(data, data_len, pool->intern,
                              use_nested_submsg TSRMLS_CC);
}

PHP_METHOD(DescriptorPool, getDescriptorByClassName) {
  char *classname = NULL;
  PHP_PROTO_SIZE classname_len;

  if (zend_parse_parameters(ZEND_NUM_ARGS() TSRMLS_CC, "s", &classname,
                            &classname_len) == FAILURE) {
    return;
  }

  PHP_PROTO_CE_DECLARE pce;
  if (php_proto_zend_lookup_class(classname, classname_len, &pce) ==
      FAILURE) {
    RETURN_NULL();
  }

  PHP_PROTO_HASHTABLE_VALUE desc_php = get_ce_obj(PHP_PROTO_CE_UNREF(pce));
  if (desc_php == NULL) {
    DescriptorInternal* intern = get_ce_desc(PHP_PROTO_CE_UNREF(pce));
    if (intern == NULL) {
      RETURN_NULL();
    }

#if PHP_MAJOR_VERSION < 7
    MAKE_STD_ZVAL(desc_php);
    ZVAL_OBJ(desc_php, descriptor_type->create_object(
                                   descriptor_type TSRMLS_CC));
    Z_DELREF_P(desc_php);
#else
    desc_php =
        descriptor_type->create_object(descriptor_type TSRMLS_CC);
    GC_DELREF(desc_php);
#endif
    Descriptor* desc = UNBOX_HASHTABLE_VALUE(Descriptor, desc_php);
    desc->intern = intern;
    add_def_obj(intern->msgdef, desc_php);
    add_ce_obj(PHP_PROTO_CE_UNREF(pce), desc_php);
  }

  zend_class_entry* instance_ce = HASHTABLE_VALUE_CE(desc_php);

  if (!instanceof_function(instance_ce, descriptor_type TSRMLS_CC)) {
    RETURN_NULL();
  }

#if PHP_MAJOR_VERSION < 7
  RETURN_ZVAL(desc_php, 1, 0);
#else
  GC_ADDREF(desc_php);
  RETURN_OBJ(desc_php);
#endif
}

PHP_METHOD(DescriptorPool, getEnumDescriptorByClassName) {
  char *classname = NULL;
  PHP_PROTO_SIZE classname_len;

  if (zend_parse_parameters(ZEND_NUM_ARGS() TSRMLS_CC, "s", &classname,
                            &classname_len) == FAILURE) {
    return;
  }

  PHP_PROTO_CE_DECLARE pce;
  if (php_proto_zend_lookup_class(classname, classname_len, &pce) ==
      FAILURE) {
    RETURN_NULL();
  }

  zend_class_entry* ce = PHP_PROTO_CE_UNREF(pce);

  PHP_PROTO_HASHTABLE_VALUE desc_php = get_ce_obj(ce);
  if (desc_php == NULL) {
#if PHP_MAJOR_VERSION < 7
    EnumDescriptorInternal* intern = get_class_enumdesc(ce->name);
#else
    EnumDescriptorInternal* intern = get_class_enumdesc(ZSTR_VAL(ce->name));
#endif
    register_class(intern, true TSRMLS_CC);

    if (intern == NULL) {
      RETURN_NULL();
    }

#if PHP_MAJOR_VERSION < 7
    MAKE_STD_ZVAL(desc_php);
    ZVAL_OBJ(desc_php, enum_descriptor_type->create_object(
                                        enum_descriptor_type TSRMLS_CC));
    Z_DELREF_P(desc_php);
#else
    desc_php =
        enum_descriptor_type->create_object(enum_descriptor_type TSRMLS_CC);
    GC_DELREF(desc_php);
#endif
    EnumDescriptor* desc = UNBOX_HASHTABLE_VALUE(EnumDescriptor, desc_php);
    desc->intern = intern;
    add_def_obj(intern->enumdef, desc_php);
    add_ce_obj(ce, desc_php);
  }

  zend_class_entry* instance_ce = HASHTABLE_VALUE_CE(desc_php);

  if (!instanceof_function(instance_ce, enum_descriptor_type TSRMLS_CC)) {
    RETURN_NULL();
  }

#if PHP_MAJOR_VERSION < 7
  RETURN_ZVAL(desc_php, 1, 0);
#else
  GC_ADDREF(desc_php);
  RETURN_OBJ(desc_php);
#endif
}<|MERGE_RESOLUTION|>--- conflicted
+++ resolved
@@ -421,7 +421,6 @@
 
   if (desc_php == NULL) {
     EnumDescriptorInternal* intern = get_enumdef_enumdesc(enumdef);
-<<<<<<< HEAD
 
 #if PHP_MAJOR_VERSION < 7
     MAKE_STD_ZVAL(desc_php);
@@ -442,28 +441,6 @@
 #if PHP_MAJOR_VERSION < 7
   RETURN_ZVAL(desc_php, 1, 0);
 #else
-=======
-
-#if PHP_MAJOR_VERSION < 7
-    MAKE_STD_ZVAL(desc_php);
-    ZVAL_OBJ(desc_php, enum_descriptor_type->create_object(
-                                        enum_descriptor_type TSRMLS_CC));
-    Z_DELREF_P(desc_php);
-#else
-    desc_php =
-        enum_descriptor_type->create_object(enum_descriptor_type TSRMLS_CC);
-    GC_DELREF(desc_php);
-#endif
-    EnumDescriptor* desc = UNBOX_HASHTABLE_VALUE(EnumDescriptor, desc_php);
-    desc->intern = intern;
-    add_def_obj(enumdef, desc_php);
-    add_ce_obj(intern->klass, desc_php);
-  }
-
-#if PHP_MAJOR_VERSION < 7
-  RETURN_ZVAL(desc_php, 1, 0);
-#else
->>>>>>> 63cfdafa
   GC_ADDREF(desc_php);
   RETURN_OBJ(desc_php);
 #endif
@@ -482,7 +459,6 @@
 
   if (desc_php == NULL) {
     DescriptorInternal* intern = get_msgdef_desc(msgdef);
-<<<<<<< HEAD
 
 #if PHP_MAJOR_VERSION < 7
     MAKE_STD_ZVAL(desc_php);
@@ -503,28 +479,6 @@
 #if PHP_MAJOR_VERSION < 7
   RETURN_ZVAL(desc_php, 1, 0);
 #else
-=======
-
-#if PHP_MAJOR_VERSION < 7
-    MAKE_STD_ZVAL(desc_php);
-    ZVAL_OBJ(desc_php, descriptor_type->create_object(
-                                   descriptor_type TSRMLS_CC));
-    Z_DELREF_P(desc_php);
-#else
-    desc_php =
-        descriptor_type->create_object(descriptor_type TSRMLS_CC);
-    GC_DELREF(desc_php);
-#endif
-    Descriptor* desc = UNBOX_HASHTABLE_VALUE(Descriptor, desc_php);
-    desc->intern = intern;
-    add_def_obj(msgdef, desc_php);
-    add_ce_obj(intern->klass, desc_php);
-  }
-
-#if PHP_MAJOR_VERSION < 7
-  RETURN_ZVAL(desc_php, 1, 0);
-#else
->>>>>>> 63cfdafa
   GC_ADDREF(desc_php);
   RETURN_OBJ(desc_php);
 #endif
@@ -851,12 +805,6 @@
   const char *package = upb_filedef_package(file);
   const char *php_namespace = upb_filedef_phpnamespace(file);
   const char *prefix = upb_filedef_phpprefix(file);
-<<<<<<< HEAD
-  size_t classname_len =
-      classname_len_max(fullname, package, php_namespace, prefix);
-  char* after_package;
-=======
->>>>>>> 63cfdafa
   stringsink namesink;
   stringsink_init(&namesink);
 
@@ -905,11 +853,7 @@
     zend_error(
         E_ERROR,
         "Generated message class %s hasn't been defined (%s)",
-<<<<<<< HEAD
-        classname);
-=======
         classname, fullname);
->>>>>>> 63cfdafa
     return;
   }
   ret = PHP_PROTO_CE_UNREF(pce);
