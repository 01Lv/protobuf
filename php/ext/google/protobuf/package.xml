<?xml version="1.0" encoding="UTF-8"?>
<package packagerversion="1.9.5" version="2.0" xmlns="http://pear.php.net/dtd/package-2.0" xmlns:tasks="http://pear.php.net/dtd/tasks-1.0" xmlns:xsi="http://www.w3.org/2001/XMLSchema-instance" xsi:schemaLocation="http://pear.php.net/dtd/tasks-1.0 http://pear.php.net/dtd/tasks-1.0.xsd http://pear.php.net/dtd/package-2.0 http://pear.php.net/dtd/package-2.0.xsd">
 <name>protobuf</name>
 <channel>pecl.php.net</channel>
 <summary>Google's language-neutral, platform-neutral, extensible mechanism for serializing structured data.</summary>
 <description>https://developers.google.com/protocol-buffers/</description>
 <lead>
  <name>Bo Yang</name>
  <user>stanleycheung</user>
  <email>protobuf-opensource@google.com</email>
  <active>yes</active>
 </lead>
<<<<<<< HEAD
 <date>2019-11-15</date>
 <time>11:44:18</time>
 <version>
  <release>3.11.0RC1</release>
  <api>3.11.0</api>
=======
 <date>2019-12-10</date>
 <time>11:22:54</time>
 <version>
  <release>3.11.2</release>
  <api>3.11.2</api>
>>>>>>> 63cfdafa
 </version>
 <stability>
  <release>stable</release>
  <api>stable</api>
 </stability>
 <license uri="https://opensource.org/licenses/BSD-3-Clause">3-Clause BSD License</license>
 <notes>GA release.</notes>
 <contents>
  <dir baseinstalldir="/" name="/">
    <file baseinstalldir="/" name="config.m4" role="src"/>
    <file baseinstalldir="/" name="array.c" role="src"/>
    <file baseinstalldir="/" name="builtin_descriptors.inc" role="src"/>
    <file baseinstalldir="/" name="def.c" role="src"/>
    <file baseinstalldir="/" name="encode_decode.c" role="src"/>
    <file baseinstalldir="/" name="map.c" role="src"/>
    <file baseinstalldir="/" name="message.c" role="src"/>
    <file baseinstalldir="/" name="protobuf.c" role="src"/>
    <file baseinstalldir="/" name="protobuf.h" role="src"/>
    <file baseinstalldir="/" name="storage.c" role="src"/>
    <file baseinstalldir="/" name="type_check.c" role="src"/>
    <file baseinstalldir="/" name="upb.c" role="src"/>
    <file baseinstalldir="/" name="upb.h" role="src"/>
    <file baseinstalldir="/" name="utf8.c" role="src"/>
    <file baseinstalldir="/" name="utf8.h" role="src"/>
    <file baseinstalldir="/" name="LICENSE" role="doc"/>
  </dir>
 </contents>
 <dependencies>
  <required>
   <php>
    <min>5.5.9</min>
   </php>
   <pearinstaller>
    <min>1.4.0</min>
   </pearinstaller>
  </required>
 </dependencies>
 <providesextension>protobuf</providesextension>
 <extsrcrelease/>
 <changelog>
  <release>
   <version>
    <release>3.1.0a1</release>
    <api>3.1.0a1</api>
   </version>
   <stability>
    <release>alpha</release>
    <api>alpha</api>
   </stability>
   <date>2016-09-23</date>
   <time>16:06:07</time>
   <license uri="https://opensource.org/licenses/BSD-3-Clause">3-Clause BSD License</license>
   <notes>
First alpha release
   </notes>
  </release>
  <release>
   <version>
    <release>3.2.0a1</release>
    <api>3.2.0a1</api>
   </version>
   <stability>
    <release>alpha</release>
    <api>alpha</api>
   </stability>
   <date>2017-01-13</date>
   <time>16:06:07</time>
   <license uri="https://opensource.org/licenses/BSD-3-Clause">3-Clause BSD License</license>
   <notes>
Second alpha release.
   </notes>
  </release>
  <release>
   <version>
    <release>3.3.0</release>
    <api>3.3.0</api>
   </version>
   <stability>
    <release>stable</release>
    <api>stable</api>
   </stability>
   <date>2017-04-28</date>
   <time>16:06:07</time>
   <license uri="https://opensource.org/licenses/BSD-3-Clause">3-Clause BSD License</license>
   <notes>
GA release.
   </notes>
  </release>
  <release>
   <version>
    <release>3.3.1</release>
    <api>3.3.0</api>
   </version>
   <stability>
    <release>stable</release>
    <api>stable</api>
   </stability>
   <date>2017-05-08</date>
   <time>15:33:07</time>
   <license uri="https://opensource.org/licenses/BSD-3-Clause">3-Clause BSD License</license>
   <notes>
GA release.
   </notes>
  </release>
  <release>
   <version>
    <release>3.3.2</release>
    <api>3.3.0</api>
   </version>
   <stability>
    <release>stable</release>
    <api>stable</api>
   </stability>
   <date>2017-06-21</date>
   <time>15:33:07</time>
   <license uri="https://opensource.org/licenses/BSD-3-Clause">3-Clause BSD License</license>
   <notes>
GA release.
   </notes>
  </release>
  <release>
   <version>
    <release>3.4.0</release>
    <api>3.4.0</api>
   </version>
   <stability>
    <release>stable</release>
    <api>stable</api>
   </stability>
   <date>2017-08-16</date>
   <time>15:33:07</time>
   <license uri="https://opensource.org/licenses/BSD-3-Clause">3-Clause BSD License</license>
   <notes>
GA release.
   </notes>
  </release>
  <release>
   <version>
    <release>3.4.1</release>
    <api>3.4.1</api>
   </version>
   <stability>
    <release>stable</release>
    <api>stable</api>
   </stability>
   <date>2017-09-14</date>
   <time>11:02:07</time>
   <license uri="https://opensource.org/licenses/BSD-3-Clause">3-Clause BSD License</license>
   <notes>
GA release.
   </notes>
  </release>
  <release>
   <version>
    <release>3.5.0</release>
    <api>3.5.0</api>
   </version>
   <stability>
    <release>stable</release>
    <api>stable</api>
   </stability>
   <date>2017-11-15</date>
   <time>11:02:07</time>
   <license uri="https://opensource.org/licenses/BSD-3-Clause">3-Clause BSD License</license>
   <notes>
GA release.
   </notes>
  </release>
  <release>
   <version>
    <release>3.5.0.1</release>
    <api>3.5.0.1</api>
   </version>
   <stability>
    <release>stable</release>
    <api>stable</api>
   </stability>
   <date>2017-12-06</date>
   <time>11:02:07</time>
   <license uri="https://opensource.org/licenses/BSD-3-Clause">3-Clause BSD License</license>
   <notes>
GA release.
   </notes>
  </release>
  <release>
   <version>
    <release>3.5.1</release>
    <api>3.5.1</api>
   </version>
   <stability>
    <release>stable</release>
    <api>stable</api>
   </stability>
   <date>2017-12-11</date>
   <time>11:02:07</time>
   <license uri="https://opensource.org/licenses/BSD-3-Clause">3-Clause BSD License</license>
   <notes>
GA release.
   </notes>
  </release>
  <release>
   <version>
    <release>3.5.2</release>
    <api>3.5.2</api>
   </version>
   <stability>
    <release>stable</release>
    <api>stable</api>
   </stability>
   <date>2018-03-06</date>
   <time>11:02:07</time>
   <license uri="https://opensource.org/licenses/BSD-3-Clause">3-Clause BSD License</license>
   <notes>
G  A release.
   </notes>
  </release>
  <release>
   <version>
    <release>3.6.0</release>
    <api>3.6.0</api>
   </version>
   <stability>
    <release>stable</release>
    <api>stable</api>
   </stability>
   <date>2018-06-06</date>
   <time>11:02:07</time>
   <license uri="https://opensource.org/licenses/BSD-3-Clause">3-Clause BSD License</license>
   <notes>
G  A release.
   </notes>
  </release>
  <release>
   <version>
    <release>3.6.1</release>
    <api>3.6.1</api>
   </version>
   <stability>
    <release>stable</release>
    <api>stable</api>
   </stability>
   <date>2018-08-03</date>
   <time>11:02:07</time>
   <license uri="https://opensource.org/licenses/BSD-3-Clause">3-Clause BSD License</license>
   <notes>
G  A release.
   </notes>
  </release>
  <release>
   <version>
    <release>3.7.0RC2</release>
    <api>3.7.0</api>
   </version>
   <stability>
    <release>stable</release>
    <api>stable</api>
   </stability>
   <date>2019-02-1</date>
   <time>10:22:43</time>
   <license uri="https://opensource.org/licenses/BSD-3-Clause">3-Clause BSD License</license>
   <notes>GA release.</notes>
  </release>
  <release>
   <version>
    <release>3.7.0RC3</release>
    <api>3.7.0</api>
   </version>
   <stability>
    <release>beta</release>
    <api>beta</api>
   </stability>
   <date>2019-02-22</date>
   <time>11:31:21</time>
   <license uri="https://opensource.org/licenses/BSD-3-Clause">3-Clause BSD License</license>
   <notes>GA release.</notes>
  </release>
  <release>
   <version>
    <release>3.7.0</release>
    <api>3.7.0</api>
   </version>
   <stability>
    <release>stable</release>
    <api>stable</api>
   </stability>
   <date>2019-02-28</date>
   <time>10:19:15</time>
   <license uri="https://opensource.org/licenses/BSD-3-Clause">3-Clause BSD License</license>
   <notes>GA release.</notes>
  </release>
  <release>
   <version>
    <release>3.7.1</release>
    <api>3.7.1</api>
   </version>
   <stability>
    <release>stable</release>
    <api>stable</api>
   </stability>
   <date>2019-03-25</date>
   <time>13:23:39</time>
   <license uri="https://opensource.org/licenses/BSD-3-Clause">3-Clause BSD License</license>
   <notes>GA release.</notes>
  </release>
  <release>
   <version>
    <release>3.8.0RC1</release>
    <api>3.8.0</api>
   </version>
   <stability>
    <release>beta</release>
    <api>beta</api>
   </stability>
   <date>2019-04-23</date>
   <time>16:14:52</time>
   <license uri="https://opensource.org/licenses/BSD-3-Clause">3-Clause BSD License</license>
   <notes>GA release.</notes>
  </release>
  <release>
   <version>
    <release>3.8.0</release>
    <api>3.8.0</api>
   </version>
   <stability>
    <release>stable</release>
    <api>stable</api>
   </stability>
   <date>2019-05-21</date>
   <time>14:07:13</time>
   <license uri="https://opensource.org/licenses/BSD-3-Clause">3-Clause BSD License</license>
   <notes>GA release.</notes>
  </release>
  <release>
   <version>
    <release>3.9.0RC1</release>
    <api>3.9.0</api>
   </version>
   <stability>
    <release>beta</release>
    <api>beta</api>
   </stability>
   <date>2019-06-17</date>
   <time>09:34:50</time>
   <license uri="https://opensource.org/licenses/BSD-3-Clause">3-Clause BSD License</license>
   <notes>GA release.</notes>
  </release>
  <release>
   <version>
    <release>3.9.0</release>
    <api>3.9.0</api>
   </version>
   <stability>
    <release>stable</release>
    <api>stable</api>
   </stability>
   <date>2019-07-10</date>
   <time>16:50:08</time>
   <license uri="https://opensource.org/licenses/BSD-3-Clause">3-Clause BSD License</license>
   <notes>GA release.</notes>
  </release>
  <release>
   <version>
    <release>3.9.1</release>
    <api>3.9.1</api>
   </version>
   <stability>
    <release>stable</release>
    <api>stable</api>
   </stability>
   <date>2019-08-02</date>
   <time>15:59:08</time>
   <license uri="https://opensource.org/licenses/BSD-3-Clause">3-Clause BSD License</license>
   <notes>GA release.</notes>
  </release>
  <release>
   <version>
    <release>3.10.0RC1</release>
    <api>3.10.0</api>
   </version>
   <stability>
    <release>beta</release>
    <api>beta</api>
   </stability>
   <date>2019-09-04</date>
   <time>13:24:25</time>
   <license uri="https://opensource.org/licenses/BSD-3-Clause">3-Clause BSD License</license>
   <notes>GA release.</notes>
  </release>
  <release>
   <version>
    <release>3.10.0RC1</release>
    <api>3.10.0</api>
   </version>
   <stability>
    <release>beta</release>
    <api>beta</api>
   </stability>
   <date>2019-09-05</date>
   <time>10:12:46</time>
   <license uri="https://opensource.org/licenses/BSD-3-Clause">3-Clause BSD License</license>
   <notes>GA release.</notes>
  </release>
  <release>
   <version>
    <release>3.10.0</release>
    <api>3.10.0</api>
   </version>
   <stability>
    <release>stable</release>
    <api>stable</api>
   </stability>
   <date>2019-09-12</date>
   <time>13:48:02</time>
   <license uri="https://opensource.org/licenses/BSD-3-Clause">3-Clause BSD License</license>
   <notes>GA release.</notes>
  </release>
  <release>
   <version>
    <release>3.11.0RC1</release>
    <api>3.11.0</api>
   </version>
   <stability>
    <release>beta</release>
    <api>beta</api>
   </stability>
   <date>2019-11-15</date>
   <time>11:44:18</time>
   <license uri="https://opensource.org/licenses/BSD-3-Clause">3-Clause BSD License</license>
   <notes>GA release.</notes>
  </release>
<<<<<<< HEAD
=======
  <release>
   <version>
    <release>3.11.0RC2</release>
    <api>3.11.0</api>
   </version>
   <stability>
    <release>beta</release>
    <api>beta</api>
   </stability>
   <date>2019-11-21</date>
   <time>10:38:49</time>
   <license uri="https://opensource.org/licenses/BSD-3-Clause">3-Clause BSD License</license>
   <notes>GA release.</notes>
  </release>
  <release>
   <version>
    <release>3.11.0</release>
    <api>3.11.0</api>
   </version>
   <stability>
    <release>stable</release>
    <api>stable</api>
   </stability>
   <date>2019-11-25</date>
   <time>11:47:41</time>
   <license uri="https://opensource.org/licenses/BSD-3-Clause">3-Clause BSD License</license>
   <notes>GA release.</notes>
  </release>
  <release>
   <version>
    <release>3.11.1</release>
    <api>3.11.1</api>
   </version>
   <stability>
    <release>stable</release>
    <api>stable</api>
   </stability>
   <date>2019-12-02</date>
   <time>11:09:17</time>
   <license uri="https://opensource.org/licenses/BSD-3-Clause">3-Clause BSD License</license>
   <notes>GA release.</notes>
  </release>
  <release>
   <version>
    <release>3.11.2</release>
    <api>3.11.2</api>
   </version>
   <stability>
    <release>stable</release>
    <api>stable</api>
   </stability>
   <date>2019-12-10</date>
   <time>11:22:54</time>
   <license uri="https://opensource.org/licenses/BSD-3-Clause">3-Clause BSD License</license>
   <notes>GA release.</notes>
  </release>
>>>>>>> 63cfdafa
 </changelog>
</package><|MERGE_RESOLUTION|>--- conflicted
+++ resolved
@@ -10,19 +10,11 @@
   <email>protobuf-opensource@google.com</email>
   <active>yes</active>
  </lead>
-<<<<<<< HEAD
- <date>2019-11-15</date>
- <time>11:44:18</time>
- <version>
-  <release>3.11.0RC1</release>
-  <api>3.11.0</api>
-=======
  <date>2019-12-10</date>
  <time>11:22:54</time>
  <version>
   <release>3.11.2</release>
   <api>3.11.2</api>
->>>>>>> 63cfdafa
  </version>
  <stability>
   <release>stable</release>
@@ -453,8 +445,6 @@
    <license uri="https://opensource.org/licenses/BSD-3-Clause">3-Clause BSD License</license>
    <notes>GA release.</notes>
   </release>
-<<<<<<< HEAD
-=======
   <release>
    <version>
     <release>3.11.0RC2</release>
@@ -511,6 +501,5 @@
    <license uri="https://opensource.org/licenses/BSD-3-Clause">3-Clause BSD License</license>
    <notes>GA release.</notes>
   </release>
->>>>>>> 63cfdafa
  </changelog>
 </package>